//go:build windows
// +build windows

package snapshots

import (
	"context"
	"errors"
	"fmt"
	"os"
	"os/exec"
	"path/filepath"
	"strings"
	"time"

	"github.com/mxk/go-vss"
	"github.com/sonroyaalmerol/pbs-plus/internal/syslog"
)

var (
	ErrSnapshotTimeout  = errors.New("timeout waiting for in-progress snapshot")
	ErrSnapshotCreation = errors.New("failed to create snapshot")
	ErrInvalidSnapshot  = errors.New("invalid snapshot")
)

type WinVSSSnapshot struct {
	SnapshotPath string    `json:"path"`
	Id           string    `json:"vss_id"`
	TimeStarted  time.Time `json:"time_started"`
	DriveLetter  string
}

func getVSSFolder() (string, error) {
	tmpDir := os.TempDir()
	configBasePath := filepath.Join(tmpDir, "pbs-plus-vss")
	if err := os.MkdirAll(configBasePath, 0750); err != nil {
		return "", fmt.Errorf("failed to create VSS directory %q: %w", configBasePath, err)
	}
	return configBasePath, nil
}

// Snapshot creates a new VSS snapshot for the specified drive
func Snapshot(jobId string, driveLetter string) (WinVSSSnapshot, error) {
	volName := filepath.VolumeName(fmt.Sprintf("%s:", driveLetter))
	vssFolder, err := getVSSFolder()
	if err != nil {
		return WinVSSSnapshot{}, fmt.Errorf("error getting VSS folder: %w", err)
	}

	snapshotPath := filepath.Join(vssFolder, jobId)
	timeStarted := time.Now()

	cleanupExistingSnapshot(snapshotPath)

	ctx, cancel := context.WithTimeout(context.Background(), 5*time.Minute)
	defer cancel()

	if err := createSnapshotWithRetry(ctx, snapshotPath, volName); err != nil {
		cleanupExistingSnapshot(snapshotPath)
		return WinVSSSnapshot{
			SnapshotPath: volName + "\\",
			Id:           "",
			TimeStarted:  timeStarted,
			DriveLetter:  driveLetter,
		}, fmt.Errorf("snapshot creation failed: %w", err)
	}

	sc, err := vss.Get(snapshotPath)
	if err != nil {
		cleanupExistingSnapshot(snapshotPath)
		return WinVSSSnapshot{}, fmt.Errorf("snapshot validation failed: %w", err)
	}

	snapshot := WinVSSSnapshot{
		SnapshotPath: snapshotPath,
		Id:           sc.ID,
		TimeStarted:  timeStarted,
		DriveLetter:  driveLetter,
	}

	return snapshot, nil
}

// reregisterVSSWriters attempts to restart VSS services when needed
func reregisterVSSWriters() error {
	services := []string{
		"Winmgmt", // Windows Management Instrumentation
		"VSS",     // Volume Shadow Copy
		"swprv",   // Microsoft Software Shadow Copy Provider
	}

	for _, svc := range services {
		if err := exec.Command("net", "stop", svc).Run(); err != nil {
			return fmt.Errorf("failed to stop service %s: %w", svc, err)
		}
	}

	for i := len(services) - 1; i >= 0; i-- {
		if err := exec.Command("net", "start", services[i]).Run(); err != nil {
			return fmt.Errorf("failed to start service %s: %w", services[i], err)
		}
	}

	return nil
}

func createSnapshotWithRetry(ctx context.Context, snapshotPath, volName string) error {
	const retryInterval = time.Second
	var lastError error

	for attempts := 0; attempts < 2; attempts++ {
		for {
			if err := vss.CreateLink(snapshotPath, volName); err == nil {
				return nil
			} else if !strings.Contains(err.Error(), "shadow copy operation is already in progress") {
				lastError = err
				// If this is our first attempt and it's a VSS-related error,
				// try re-registering writers
				if attempts == 0 && (strings.Contains(err.Error(), "VSS") ||
					strings.Contains(err.Error(), "shadow copy")) {
<<<<<<< HEAD
					syslog.L.Error(err).WithMessage("vss error detected, attempting to re-register").Write()
					if reregErr := reregisterVSSWriters(); reregErr != nil {
						syslog.L.Error(reregErr).WithMessage("failed to re-register VSS writers")
=======
					syslog.L.Errorf("VSS error detected, attempting to re-register writers...")
					if reregErr := reregisterVSSWriters(); reregErr != nil {
						syslog.L.Warnf("Warning: failed to re-register VSS writers: %v\n", reregErr)
>>>>>>> f6d9bcbf
					}
					// Break inner loop to start fresh after re-registration
					break
				}
				return fmt.Errorf("%w: %v", ErrSnapshotCreation, err)
			}

			select {
			case <-ctx.Done():
				return ErrSnapshotTimeout
			case <-time.After(retryInterval):
				continue
			}
		}
	}

	return fmt.Errorf("%w: %v", ErrSnapshotCreation, lastError)
}

func cleanupExistingSnapshot(path string) {
	if sc, err := vss.Get(path); err == nil {
		_ = vss.Remove(sc.ID)
	}

	if vssFolder, err := getVSSFolder(); err == nil {
		if strings.HasPrefix(path, vssFolder) {
			_ = os.Remove(path)
		}
	}
}

func (s *WinVSSSnapshot) Close() {
	_ = vss.Remove(s.Id)

	if vssFolder, err := getVSSFolder(); err == nil {
		if strings.HasPrefix(s.SnapshotPath, vssFolder) {
			_ = os.Remove(s.SnapshotPath)
		}
	}
}<|MERGE_RESOLUTION|>--- conflicted
+++ resolved
@@ -118,15 +118,9 @@
 				// try re-registering writers
 				if attempts == 0 && (strings.Contains(err.Error(), "VSS") ||
 					strings.Contains(err.Error(), "shadow copy")) {
-<<<<<<< HEAD
 					syslog.L.Error(err).WithMessage("vss error detected, attempting to re-register").Write()
 					if reregErr := reregisterVSSWriters(); reregErr != nil {
 						syslog.L.Error(reregErr).WithMessage("failed to re-register VSS writers")
-=======
-					syslog.L.Errorf("VSS error detected, attempting to re-register writers...")
-					if reregErr := reregisterVSSWriters(); reregErr != nil {
-						syslog.L.Warnf("Warning: failed to re-register VSS writers: %v\n", reregErr)
->>>>>>> f6d9bcbf
 					}
 					// Break inner loop to start fresh after re-registration
 					break
